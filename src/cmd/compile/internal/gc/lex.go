// Copyright 2009 The Go Authors. All rights reserved.
// Use of this source code is governed by a BSD-style
// license that can be found in the LICENSE file.

//go:generate go run mkbuiltin.go

package gc

import (
<<<<<<< HEAD
	"bytes"
	"cmd/compile/internal/ssa"
=======
>>>>>>> 71cc445c
	"cmd/internal/obj"
	"flag"
	"fmt"
	"io"
	"log"
	"os"
	"path"
	"strconv"
	"strings"
	"unicode"
	"unicode/utf8"
)

var imported_unsafe bool

var (
	goos    string
	goarch  string
	goroot  string
	buildid string
)

var (
	Debug_append int
	Debug_panic  int
	Debug_slice  int
	Debug_wb     int
)

const BOM = 0xFEFF

// Debug arguments.
// These can be specified with the -d flag, as in "-d nil"
// to set the debug_checknil variable. In general the list passed
// to -d can be comma-separated.
var debugtab = []struct {
	name string
	val  *int
}{
	{"append", &Debug_append},         // print information about append compilation
	{"disablenil", &Disable_checknil}, // disable nil checks
	{"gcprog", &Debug_gcprog},         // print dump of GC programs
	{"nil", &Debug_checknil},          // print information about nil checks
	{"panic", &Debug_panic},           // do not hide any compiler panic
	{"slice", &Debug_slice},           // print information about slice compilation
	{"typeassert", &Debug_typeassert}, // print information about type assertion inlining
	{"wb", &Debug_wb},                 // print information about write barriers
	{"export", &Debug_export},         // print export data
}

const (
	EOF = -1
)

func usage() {
	fmt.Printf("usage: compile [options] file.go...\n")
	obj.Flagprint(1)
	Exit(2)
}

func hidePanic() {
	if Debug_panic == 0 && nsavederrors+nerrors > 0 {
		// If we've already complained about things
		// in the program, don't bother complaining
		// about a panic too; let the user clean up
		// the code and try again.
		if err := recover(); err != nil {
			errorexit()
		}
	}
}

func doversion() {
	p := obj.Expstring()
	if p == "X:none" {
		p = ""
	}
	sep := ""
	if p != "" {
		sep = " "
	}
	fmt.Printf("compile version %s%s%s\n", obj.Getgoversion(), sep, p)
	os.Exit(0)
}

func Main() {
	defer hidePanic()

	// Allow GOARCH=thearch.thestring or GOARCH=thearch.thestringsuffix,
	// but not other values.
	p := obj.Getgoarch()

	if !strings.HasPrefix(p, Thearch.Thestring) {
		log.Fatalf("cannot use %cg with GOARCH=%s", Thearch.Thechar, p)
	}
	goarch = p

	Thearch.Linkarchinit()
	Ctxt = obj.Linknew(Thearch.Thelinkarch)
	Ctxt.DiagFunc = Yyerror
	Ctxt.Bso = &bstdout
	bstdout = *obj.Binitw(os.Stdout)

	localpkg = mkpkg("")
	localpkg.Prefix = "\"\""

	// pseudo-package, for scoping
	builtinpkg = mkpkg("go.builtin")

	builtinpkg.Prefix = "go.builtin" // not go%2ebuiltin

	// pseudo-package, accessed by import "unsafe"
	unsafepkg = mkpkg("unsafe")

	unsafepkg.Name = "unsafe"

	// real package, referred to by generated runtime calls
	Runtimepkg = mkpkg("runtime")

	Runtimepkg.Name = "runtime"

	// pseudo-packages used in symbol tables
	gostringpkg = mkpkg("go.string")

	gostringpkg.Name = "go.string"
	gostringpkg.Prefix = "go.string" // not go%2estring

	itabpkg = mkpkg("go.itab")

	itabpkg.Name = "go.itab"
	itabpkg.Prefix = "go.itab" // not go%2eitab

	weaktypepkg = mkpkg("go.weak.type")

	weaktypepkg.Name = "go.weak.type"
	weaktypepkg.Prefix = "go.weak.type" // not go%2eweak%2etype

	typelinkpkg = mkpkg("go.typelink")
	typelinkpkg.Name = "go.typelink"
	typelinkpkg.Prefix = "go.typelink" // not go%2etypelink

	trackpkg = mkpkg("go.track")

	trackpkg.Name = "go.track"
	trackpkg.Prefix = "go.track" // not go%2etrack

	typepkg = mkpkg("type")

	typepkg.Name = "type"

	goroot = obj.Getgoroot()
	goos = obj.Getgoos()

	Nacl = goos == "nacl"
	if Nacl {
		flag_largemodel = 1
	}

	outfile = ""
	obj.Flagcount("+", "compiling runtime", &compiling_runtime)
	obj.Flagcount("%", "debug non-static initializers", &Debug['%'])
	obj.Flagcount("A", "for bootstrapping, allow 'any' type", &Debug['A'])
	obj.Flagcount("B", "disable bounds checking", &Debug['B'])
	obj.Flagstr("D", "set relative `path` for local imports", &localimport)
	obj.Flagcount("E", "debug symbol export", &Debug['E'])
	obj.Flagfn1("I", "add `directory` to import search path", addidir)
	obj.Flagcount("K", "debug missing line numbers", &Debug['K'])
	obj.Flagcount("L", "use full (long) path in error messages", &Debug['L'])
	obj.Flagcount("M", "debug move generation", &Debug['M'])
	obj.Flagcount("N", "disable optimizations", &Debug['N'])
	obj.Flagcount("P", "debug peephole optimizer", &Debug['P'])
	obj.Flagcount("R", "debug register optimizer", &Debug['R'])
	obj.Flagcount("S", "print assembly listing", &Debug['S'])
	obj.Flagfn0("V", "print compiler version", doversion)
	obj.Flagcount("W", "debug parse tree after type checking", &Debug['W'])
	obj.Flagstr("asmhdr", "write assembly header to `file`", &asmhdr)
	obj.Flagstr("buildid", "record `id` as the build id in the export metadata", &buildid)
	obj.Flagcount("complete", "compiling complete package (no C or assembly)", &pure_go)
	obj.Flagstr("d", "print debug information about items in `list`", &debugstr)
	obj.Flagcount("e", "no limit on number of errors reported", &Debug['e'])
	obj.Flagcount("f", "debug stack frames", &Debug['f'])
	obj.Flagcount("g", "debug code generation", &Debug['g'])
	obj.Flagcount("h", "halt on error", &Debug['h'])
	obj.Flagcount("i", "debug line number stack", &Debug['i'])
	obj.Flagfn1("importmap", "add `definition` of the form source=actual to import map", addImportMap)
	obj.Flagstr("installsuffix", "set pkg directory `suffix`", &flag_installsuffix)
	obj.Flagcount("j", "debug runtime-initialized variables", &Debug['j'])
	obj.Flagcount("l", "disable inlining", &Debug['l'])
	obj.Flagcount("live", "debug liveness analysis", &debuglive)
	obj.Flagcount("m", "print optimization decisions", &Debug['m'])
	obj.Flagcount("msan", "build code compatible with C/C++ memory sanitizer", &flag_msan)
	obj.Flagcount("newexport", "use new export format", &newexport) // TODO(gri) remove eventually (issue 13241)
	obj.Flagcount("nolocalimports", "reject local (relative) imports", &nolocalimports)
	obj.Flagstr("o", "write output to `file`", &outfile)
	obj.Flagstr("p", "set expected package import `path`", &myimportpath)
	obj.Flagcount("pack", "write package file instead of object file", &writearchive)
	obj.Flagcount("r", "debug generated wrappers", &Debug['r'])
	obj.Flagcount("race", "enable race detector", &flag_race)
	obj.Flagcount("s", "warn about composite literals that can be simplified", &Debug['s'])
	obj.Flagstr("trimpath", "remove `prefix` from recorded source file paths", &Ctxt.LineHist.TrimPathPrefix)
	obj.Flagcount("u", "reject unsafe code", &safemode)
	obj.Flagcount("v", "increase debug verbosity", &Debug['v'])
	obj.Flagcount("w", "debug type checking", &Debug['w'])
	use_writebarrier = 1
	obj.Flagcount("wb", "enable write barrier", &use_writebarrier)
	obj.Flagcount("x", "debug lexer", &Debug['x'])
	obj.Flagcount("y", "debug declarations in canned imports (with -d)", &Debug['y'])
	var flag_shared int
	var flag_dynlink bool
	switch Thearch.Thechar {
	case '5', '6', '7', '8', '9':
		obj.Flagcount("shared", "generate code that can be linked into a shared library", &flag_shared)
	}
	if Thearch.Thechar == '6' {
		obj.Flagcount("largemodel", "generate code that assumes a large memory model", &flag_largemodel)
	}
	switch Thearch.Thechar {
	case '5', '6', '7', '8', '9':
		flag.BoolVar(&flag_dynlink, "dynlink", false, "support references to Go symbols defined in other shared libraries")
	}
	obj.Flagstr("cpuprofile", "write cpu profile to `file`", &cpuprofile)
	obj.Flagstr("memprofile", "write memory profile to `file`", &memprofile)
	obj.Flagint64("memprofilerate", "set runtime.MemProfileRate to `rate`", &memprofilerate)
	obj.Flagparse(usage)

	if flag_dynlink {
		flag_shared = 1
	}
	Ctxt.Flag_shared = int32(flag_shared)
	Ctxt.Flag_dynlink = flag_dynlink
	Ctxt.Flag_optimize = Debug['N'] == 0

	Ctxt.Debugasm = int32(Debug['S'])
	Ctxt.Debugvlog = int32(Debug['v'])

	if flag.NArg() < 1 {
		usage()
	}

	startProfile()

	if flag_race != 0 {
		racepkg = mkpkg("runtime/race")
		racepkg.Name = "race"
	}
	if flag_msan != 0 {
		msanpkg = mkpkg("runtime/msan")
		msanpkg.Name = "msan"
	}
	if flag_race != 0 && flag_msan != 0 {
		log.Fatal("cannot use both -race and -msan")
	} else if flag_race != 0 || flag_msan != 0 {
		instrumenting = true
	}

	// parse -d argument
	if debugstr != "" {
	Split:
		for _, name := range strings.Split(debugstr, ",") {
			if name == "" {
				continue
			}
			val := 1
			if i := strings.Index(name, "="); i >= 0 {
				var err error
				val, err = strconv.Atoi(name[i+1:])
				if err != nil {
					log.Fatalf("invalid debug value %v", name)
				}
				name = name[:i]
			}
			for _, t := range debugtab {
				if t.name == name {
					if t.val != nil {
						*t.val = val
						continue Split
					}
				}
			}
			// special case for ssa for now
			if strings.HasPrefix(name, "ssa/") {
				// expect form ssa/phase/flag
				// e.g. -d=ssa/generic_cse/time
				// _ in phase name also matches space
				phase := name[4:]
				flag := "debug" // default flag is debug
				if i := strings.Index(phase, "/"); i >= 0 {
					flag = phase[i+1:]
					phase = phase[:i]
				}
				err := ssa.PhaseOption(phase, flag, val)
				if err != "" {
					log.Fatalf(err)
				}
				continue Split
			}
			log.Fatalf("unknown debug key -d %s\n", name)
		}
	}

	// enable inlining.  for now:
	//	default: inlining on.  (debug['l'] == 1)
	//	-l: inlining off  (debug['l'] == 0)
	//	-ll, -lll: inlining on again, with extra debugging (debug['l'] > 1)
	if Debug['l'] <= 1 {
		Debug['l'] = 1 - Debug['l']
	}

	Thearch.Betypeinit()
	if Widthptr == 0 {
		Fatalf("betypeinit failed")
	}

	lexinit()
	typeinit()
	lexinit1()

	blockgen = 1
	dclcontext = PEXTERN
	nerrors = 0
	lexlineno = 1

	loadsys()

	for _, infile = range flag.Args() {
		if trace && Debug['x'] != 0 {
			fmt.Printf("--- %s ---\n", infile)
		}

		linehistpush(infile)

		bin, err := obj.Bopenr(infile)
		if err != nil {
			fmt.Printf("open %s: %v\n", infile, err)
			errorexit()
		}

		// Skip initial BOM if present.
		if obj.Bgetrune(bin) != BOM {
			obj.Bungetrune(bin)
		}

		block = 1
		iota_ = -1000000

		imported_unsafe = false

		parse_file(bin)
		if nsyntaxerrors != 0 {
			errorexit()
		}

		// Instead of converting EOF into '\n' in getc and count it as an extra line
		// for the line history to work, and which then has to be corrected elsewhere,
		// just add a line here.
		lexlineno++

		linehistpop()
		obj.Bterm(bin)
	}

	testdclstack()
	mkpackage(localpkg.Name) // final import not used checks
	lexfini()

	typecheckok = true
	if Debug['f'] != 0 {
		frame(1)
	}

	// Process top-level declarations in phases.

	// Phase 1: const, type, and names and types of funcs.
	//   This will gather all the information about types
	//   and methods but doesn't depend on any of it.
	defercheckwidth()

	for l := xtop; l != nil; l = l.Next {
		if l.N.Op != ODCL && l.N.Op != OAS && l.N.Op != OAS2 {
			typecheck(&l.N, Etop)
		}
	}

	// Phase 2: Variable assignments.
	//   To check interface assignments, depends on phase 1.
	for l := xtop; l != nil; l = l.Next {
		if l.N.Op == ODCL || l.N.Op == OAS || l.N.Op == OAS2 {
			typecheck(&l.N, Etop)
		}
	}
	resumecheckwidth()

	// Phase 3: Type check function bodies.
	for l := xtop; l != nil; l = l.Next {
		if l.N.Op == ODCLFUNC || l.N.Op == OCLOSURE {
			Curfn = l.N
			decldepth = 1
			saveerrors()
			typechecklist(l.N.Nbody, Etop)
			checkreturn(l.N)
			if nerrors != 0 {
				l.N.Nbody = nil // type errors; do not compile
			}
		}
	}

	// Phase 4: Decide how to capture closed variables.
	// This needs to run before escape analysis,
	// because variables captured by value do not escape.
	for l := xtop; l != nil; l = l.Next {
		if l.N.Op == ODCLFUNC && l.N.Func.Closure != nil {
			Curfn = l.N
			capturevars(l.N)
		}
	}

	Curfn = nil

	if nsavederrors+nerrors != 0 {
		errorexit()
	}

	// Phase 5: Inlining
	if Debug['l'] > 1 {
		// Typecheck imported function bodies if debug['l'] > 1,
		// otherwise lazily when used or re-exported.
		for _, n := range importlist {
			if n.Func.Inl != nil {
				saveerrors()
				typecheckinl(n)
			}
		}

		if nsavederrors+nerrors != 0 {
			errorexit()
		}
	}

	if Debug['l'] != 0 {
		// Find functions that can be inlined and clone them before walk expands them.
		visitBottomUp(xtop, func(list []*Node, recursive bool) {
			// TODO: use a range statement here if the order does not matter
			for i := len(list) - 1; i >= 0; i-- {
				n := list[i]
				if n.Op == ODCLFUNC {
					caninl(n)
					inlcalls(n)
				}
			}
		})
	}

	// Phase 6: Escape analysis.
	// Required for moving heap allocations onto stack,
	// which in turn is required by the closure implementation,
	// which stores the addresses of stack variables into the closure.
	// If the closure does not escape, it needs to be on the stack
	// or else the stack copier will not update it.
	// Large values are also moved off stack in escape analysis;
	// because large values may contain pointers, it must happen early.
	escapes(xtop)

	// Phase 7: Transform closure bodies to properly reference captured variables.
	// This needs to happen before walk, because closures must be transformed
	// before walk reaches a call of a closure.
	for l := xtop; l != nil; l = l.Next {
		if l.N.Op == ODCLFUNC && l.N.Func.Closure != nil {
			Curfn = l.N
			transformclosure(l.N)
		}
	}

	Curfn = nil

	// Phase 8: Compile top level functions.
	for l := xtop; l != nil; l = l.Next {
		if l.N.Op == ODCLFUNC {
			funccompile(l.N)
		}
	}

	if nsavederrors+nerrors == 0 {
		fninit(xtop)
	}

	if compiling_runtime != 0 {
		checknowritebarrierrec()
	}

	// Phase 9: Check external declarations.
	for i, n := range externdcl {
		if n.Op == ONAME {
			typecheck(&externdcl[i], Erv)
		}
	}

	if nerrors+nsavederrors != 0 {
		errorexit()
	}

	dumpobj()

	if asmhdr != "" {
		dumpasmhdr()
	}

	if nerrors+nsavederrors != 0 {
		errorexit()
	}

	Flusherrors()
}

var importMap = map[string]string{}

func addImportMap(s string) {
	if strings.Count(s, "=") != 1 {
		log.Fatal("-importmap argument must be of the form source=actual")
	}
	i := strings.Index(s, "=")
	source, actual := s[:i], s[i+1:]
	if source == "" || actual == "" {
		log.Fatal("-importmap argument must be of the form source=actual; source and actual must be non-empty")
	}
	importMap[source] = actual
}

func saveerrors() {
	nsavederrors += nerrors
	nerrors = 0
}

func arsize(b *obj.Biobuf, name string) int {
	var buf [ArhdrSize]byte
	if _, err := io.ReadFull(b, buf[:]); err != nil {
		return -1
	}
	aname := strings.Trim(string(buf[0:16]), " ")
	if !strings.HasPrefix(aname, name) {
		return -1
	}
	asize := strings.Trim(string(buf[48:58]), " ")
	i, _ := strconv.Atoi(asize)
	return i
}

func skiptopkgdef(b *obj.Biobuf) bool {
	// archive header
	p := obj.Brdline(b, '\n')
	if p == "" {
		return false
	}
	if obj.Blinelen(b) != 8 {
		return false
	}
	if p != "!<arch>\n" {
		return false
	}

	// package export block should be first
	sz := arsize(b, "__.PKGDEF")
	return sz > 0
}

var idirs []string

func addidir(dir string) {
	if dir != "" {
		idirs = append(idirs, dir)
	}
}

func isDriveLetter(b byte) bool {
	return 'a' <= b && b <= 'z' || 'A' <= b && b <= 'Z'
}

// is this path a local name?  begins with ./ or ../ or /
func islocalname(name string) bool {
	return strings.HasPrefix(name, "/") ||
		Ctxt.Windows != 0 && len(name) >= 3 && isDriveLetter(name[0]) && name[1] == ':' && name[2] == '/' ||
		strings.HasPrefix(name, "./") || name == "." ||
		strings.HasPrefix(name, "../") || name == ".."
}

func findpkg(name string) (file string, ok bool) {
	if islocalname(name) {
		if safemode != 0 || nolocalimports != 0 {
			return "", false
		}

		// try .a before .6.  important for building libraries:
		// if there is an array.6 in the array.a library,
		// want to find all of array.a, not just array.6.
		file = fmt.Sprintf("%s.a", name)
		if _, err := os.Stat(file); err == nil {
			return file, true
		}
		file = fmt.Sprintf("%s.o", name)
		if _, err := os.Stat(file); err == nil {
			return file, true
		}
		return "", false
	}

	// local imports should be canonicalized already.
	// don't want to see "encoding/../encoding/base64"
	// as different from "encoding/base64".
	if q := path.Clean(name); q != name {
		Yyerror("non-canonical import path %q (should be %q)", name, q)
		return "", false
	}

	for _, dir := range idirs {
		file = fmt.Sprintf("%s/%s.a", dir, name)
		if _, err := os.Stat(file); err == nil {
			return file, true
		}
		file = fmt.Sprintf("%s/%s.o", dir, name)
		if _, err := os.Stat(file); err == nil {
			return file, true
		}
	}

	if goroot != "" {
		suffix := ""
		suffixsep := ""
		if flag_installsuffix != "" {
			suffixsep = "_"
			suffix = flag_installsuffix
		} else if flag_race != 0 {
			suffixsep = "_"
			suffix = "race"
		} else if flag_msan != 0 {
			suffixsep = "_"
			suffix = "msan"
		}

		file = fmt.Sprintf("%s/pkg/%s_%s%s%s/%s.a", goroot, goos, goarch, suffixsep, suffix, name)
		if _, err := os.Stat(file); err == nil {
			return file, true
		}
		file = fmt.Sprintf("%s/pkg/%s_%s%s%s/%s.o", goroot, goos, goarch, suffixsep, suffix, name)
		if _, err := os.Stat(file); err == nil {
			return file, true
		}
	}

	return "", false
}

// loadsys loads the definitions for the low-level runtime and unsafe functions,
// so that the compiler can generate calls to them,
// but does not make the names "runtime" or "unsafe" visible as packages.
func loadsys() {
	if Debug['A'] != 0 {
		return
	}

	block = 1
	iota_ = -1000000
	incannedimport = 1

	importpkg = Runtimepkg
	parse_import(obj.Binitr(strings.NewReader(runtimeimport)), nil)

	importpkg = unsafepkg
	parse_import(obj.Binitr(strings.NewReader(unsafeimport)), nil)

	importpkg = nil
	incannedimport = 0
}

func importfile(f *Val, indent []byte) {
	if importpkg != nil {
		Fatalf("importpkg not nil")
	}

	path_, ok := f.U.(string)
	if !ok {
		Yyerror("import statement not a string")
		return
	}

	if len(path_) == 0 {
		Yyerror("import path is empty")
		return
	}

	if isbadimport(path_) {
		return
	}

	// The package name main is no longer reserved,
	// but we reserve the import path "main" to identify
	// the main package, just as we reserve the import
	// path "math" to identify the standard math package.
	if path_ == "main" {
		Yyerror("cannot import \"main\"")
		errorexit()
	}

	if myimportpath != "" && path_ == myimportpath {
		Yyerror("import %q while compiling that package (import cycle)", path_)
		errorexit()
	}

	if mapped, ok := importMap[path_]; ok {
		path_ = mapped
	}

	if path_ == "unsafe" {
		if safemode != 0 {
			Yyerror("cannot import package unsafe")
			errorexit()
		}

		importpkg = unsafepkg
		imported_unsafe = true
		return
	}

	if islocalname(path_) {
		if path_[0] == '/' {
			Yyerror("import path cannot be absolute path")
			return
		}

		prefix := Ctxt.Pathname
		if localimport != "" {
			prefix = localimport
		}
		path_ = path.Join(prefix, path_)

		if isbadimport(path_) {
			return
		}
	}

	file, found := findpkg(path_)
	if !found {
		Yyerror("can't find import: %q", path_)
		errorexit()
	}

	importpkg = mkpkg(path_)

	if importpkg.Imported {
		return
	}

	importpkg.Imported = true

	imp, err := obj.Bopenr(file)
	if err != nil {
		Yyerror("can't open import: %q: %v", path_, err)
		errorexit()
	}
	defer obj.Bterm(imp)

	if strings.HasSuffix(file, ".a") {
		if !skiptopkgdef(imp) {
			Yyerror("import %s: not a package file", file)
			errorexit()
		}
	}

	// check object header
	p := obj.Brdstr(imp, '\n', 1)

	if p != "empty archive" {
		if !strings.HasPrefix(p, "go object ") {
			Yyerror("import %s: not a go object file", file)
			errorexit()
		}

		q := fmt.Sprintf("%s %s %s %s", obj.Getgoos(), obj.Getgoarch(), obj.Getgoversion(), obj.Expstring())
		if p[10:] != q {
			Yyerror("import %s: object is [%s] expected [%s]", file, p[10:], q)
			errorexit()
		}
	}

	// assume files move (get installed)
	// so don't record the full path.
	linehistpragma(file[len(file)-len(path_)-2:]) // acts as #pragma lib

	// In the importfile, if we find:
	// $$\n  (old format): position the input right after $$\n and return
	// $$B\n (new format): import directly, then feed the lexer a dummy statement

	// look for $$
	var c int
	for {
		c = obj.Bgetc(imp)
		if c < 0 {
			break
		}
		if c == '$' {
			c = obj.Bgetc(imp)
			if c == '$' || c < 0 {
				break
			}
		}
	}

	// get character after $$
	if c >= 0 {
		c = obj.Bgetc(imp)
	}

	switch c {
	case '\n':
		// old export format
		parse_import(imp, indent)

	case 'B':
		// new export format
		obj.Bgetc(imp) // skip \n after $$B
		Import(imp)

	default:
		Yyerror("no import in %q", path_)
		errorexit()
	}

	if safemode != 0 && !importpkg.Safe {
		Yyerror("cannot import unsafe package %q", importpkg.Path)
	}
}

func isSpace(c rune) bool {
	return c == ' ' || c == '\t' || c == '\n' || c == '\r'
}

func isLetter(c rune) bool {
	return 'a' <= c && c <= 'z' || 'A' <= c && c <= 'Z' || c == '_'
}

func isDigit(c rune) bool {
	return '0' <= c && c <= '9'
}

func plan9quote(s string) string {
	if s == "" {
		return "''"
	}
	for _, c := range s {
		if c <= ' ' || c == '\'' {
			return "'" + strings.Replace(s, "'", "''", -1) + "'"
		}
	}
	return s
}

type Pragma uint8

const (
	Nointerface       Pragma = 1 << iota
	Noescape                 // func parameters don't escape
	Norace                   // func must not have race detector annotations
	Nosplit                  // func should not execute on separate stack
	Noinline                 // func should not be inlined
	Systemstack              // func must run on system stack
	Nowritebarrier           // emit compiler error instead of write barrier
	Nowritebarrierrec        // error on write barrier in this or recursive callees
)

type lexer struct {
	// source
	bin    *obj.Biobuf
	peekr1 rune
	peekr2 rune // second peekc for ...

	nlsemi bool // if set, '\n' and EOF translate to ';'

	// pragma flags
	// accumulated by lexer; reset by parser
	pragma Pragma

	// current token
	tok  int32
	sym_ *Sym   // valid if tok == LNAME
	val  Val    // valid if tok == LLITERAL
	op   Op     // valid if tok == LASOP or LINCOP, or prec > 0
	prec OpPrec // operator precedence; 0 if not a binary operator
}

type OpPrec int

const (
	// Precedences of binary operators (must be > 0).
	PCOMM OpPrec = 1 + iota
	POROR
	PANDAND
	PCMP
	PADD
	PMUL
)

const (
	// The value of single-char tokens is just their character's Unicode value.
	// They are all below utf8.RuneSelf. Shift other tokens up to avoid conflicts.
	LLITERAL = utf8.RuneSelf + iota
	LASOP
	LCOLAS
	LBREAK
	LCASE
	LCHAN
	LCONST
	LCONTINUE
	LDDD
	LDEFAULT
	LDEFER
	LELSE
	LFALL
	LFOR
	LFUNC
	LGO
	LGOTO
	LIF
	LIMPORT
	LINTERFACE
	LMAP
	LNAME
	LPACKAGE
	LRANGE
	LRETURN
	LSELECT
	LSTRUCT
	LSWITCH
	LTYPE
	LVAR
	LANDAND
	LANDNOT
	LCOMM
	LEQ
	LGE
	LGT
	LIGNORE
	LINCOP
	LLE
	LLSH
	LLT
	LNE
	LOROR
	LRSH
)

func (l *lexer) next() {
	nlsemi := l.nlsemi
	l.nlsemi = false
	l.prec = 0

l0:
	// skip white space
	c := l.getr()
	for isSpace(c) {
		if c == '\n' && nlsemi {
			if Debug['x'] != 0 {
				fmt.Printf("lex: implicit semi\n")
			}
			// Insert implicit semicolon on previous line,
			// before the newline character.
			lineno = lexlineno - 1
			l.tok = ';'
			return
		}
		c = l.getr()
	}

	// start of token
	lineno = lexlineno

	// identifiers and keywords
	// (for better error messages consume all chars >= utf8.RuneSelf for identifiers)
	if isLetter(c) || c >= utf8.RuneSelf {
		l.ident(c)
		if l.tok == LIGNORE {
			goto l0
		}
		return
	}
	// c < utf8.RuneSelf

	var c1 rune
	var op Op
	var prec OpPrec

	switch c {
	case EOF:
		l.ungetr(EOF) // return EOF again in future next call
		// Treat EOF as "end of line" for the purposes
		// of inserting a semicolon.
		if nlsemi {
			if Debug['x'] != 0 {
				fmt.Printf("lex: implicit semi\n")
			}
			l.tok = ';'
			return
		}
		l.tok = -1
		return

	case '0', '1', '2', '3', '4', '5', '6', '7', '8', '9':
		l.number(c)
		return

	case '.':
		c1 = l.getr()
		if isDigit(c1) {
			l.ungetr(c1)
			l.number('.')
			return
		}

		if c1 == '.' {
			c1 = l.getr()
			if c1 == '.' {
				c = LDDD
				goto lx
			}

			l.ungetr(c1)
			c1 = '.'
		}

	case '"':
		l.stdString()
		return

	case '`':
		l.rawString()
		return

	case '\'':
		l.rune()
		return

	case '/':
		c1 = l.getr()
		if c1 == '*' {
			c = l.getr()
			for {
				if c == '*' {
					c = l.getr()
					if c == '/' {
						break
					}
					continue
				}
				if c == EOF {
					Yyerror("eof in comment")
					errorexit()
				}
				c = l.getr()
			}

			// A comment containing newlines acts like a newline.
			if lexlineno > lineno && nlsemi {
				if Debug['x'] != 0 {
					fmt.Printf("lex: implicit semi\n")
				}
				l.tok = ';'
				return
			}
			goto l0
		}

		if c1 == '/' {
			c = l.getlinepragma()
			for {
				if c == '\n' || c == EOF {
					l.ungetr(c)
					goto l0
				}

				c = l.getr()
			}
		}

		op = ODIV
		prec = PMUL
		goto binop1

	case ':':
		c1 = l.getr()
		if c1 == '=' {
			c = LCOLAS
			goto lx
		}

	case '*':
		op = OMUL
		prec = PMUL
		goto binop

	case '%':
		op = OMOD
		prec = PMUL
		goto binop

	case '+':
		op = OADD
		goto incop

	case '-':
		op = OSUB
		goto incop

	case '>':
		c1 = l.getr()
		if c1 == '>' {
			c = LRSH
			op = ORSH
			prec = PMUL
			goto binop
		}

		l.prec = PCMP
		if c1 == '=' {
			c = LGE
			l.op = OGE
			goto lx
		}
		c = LGT
		l.op = OGT

	case '<':
		c1 = l.getr()
		if c1 == '<' {
			c = LLSH
			op = OLSH
			prec = PMUL
			goto binop
		}

		if c1 == '-' {
			c = LCOMM
			// Not a binary operator, but parsed as one
			// so we can give a good error message when used
			// in an expression context.
			l.prec = PCOMM
			l.op = OSEND
			goto lx
		}

		l.prec = PCMP
		if c1 == '=' {
			c = LLE
			l.op = OLE
			goto lx
		}
		c = LLT
		l.op = OLT

	case '=':
		c1 = l.getr()
		if c1 == '=' {
			c = LEQ
			l.prec = PCMP
			l.op = OEQ
			goto lx
		}

	case '!':
		c1 = l.getr()
		if c1 == '=' {
			c = LNE
			l.prec = PCMP
			l.op = ONE
			goto lx
		}

	case '&':
		c1 = l.getr()
		if c1 == '&' {
			c = LANDAND
			l.prec = PANDAND
			l.op = OANDAND
			goto lx
		}

		if c1 == '^' {
			c = LANDNOT
			op = OANDNOT
			prec = PMUL
			goto binop
		}

		op = OAND
		prec = PMUL
		goto binop1

	case '|':
		c1 = l.getr()
		if c1 == '|' {
			c = LOROR
			l.prec = POROR
			l.op = OOROR
			goto lx
		}

		op = OOR
		prec = PADD
		goto binop1

	case '^':
		op = OXOR
		prec = PADD
		goto binop

	case '(', '[', '{', ',', ';':
		goto lx

	case ')', ']', '}':
		l.nlsemi = true
		goto lx

	case '#', '$', '?', '@', '\\':
		if importpkg != nil {
			goto lx
		}
		fallthrough

	default:
		// anything else is illegal
		Yyerror("syntax error: illegal character %#U", c)
		goto l0
	}

	l.ungetr(c1)

lx:
	if Debug['x'] != 0 {
		if c >= utf8.RuneSelf {
			fmt.Printf("%v lex: TOKEN %s\n", Ctxt.Line(int(lineno)), lexname(c))
		} else {
			fmt.Printf("%v lex: TOKEN '%c'\n", Ctxt.Line(int(lineno)), c)
		}
	}

	l.tok = c
	return

incop:
	c1 = l.getr()
	if c1 == c {
		l.nlsemi = true
		l.op = op
		c = LINCOP
		goto lx
	}
	prec = PADD
	goto binop1

binop:
	c1 = l.getr()
binop1:
	if c1 != '=' {
		l.ungetr(c1)
		l.op = op
		l.prec = prec
		goto lx
	}

	l.op = op
	if Debug['x'] != 0 {
		fmt.Printf("lex: TOKEN ASOP %s=\n", goopnames[op])
	}
	l.tok = LASOP
}

func (l *lexer) ident(c rune) {
	cp := &lexbuf
	cp.Reset()

	// accelerate common case (7bit ASCII)
	for isLetter(c) || isDigit(c) {
		cp.WriteByte(byte(c))
		c = l.getr()
	}

	// general case
	for {
		if c >= utf8.RuneSelf {
			if unicode.IsLetter(c) || c == '_' || unicode.IsDigit(c) || importpkg != nil && c == 0xb7 {
				if cp.Len() == 0 && unicode.IsDigit(c) {
					Yyerror("identifier cannot begin with digit %#U", c)
				}
			} else {
				Yyerror("invalid identifier character %#U", c)
			}
			cp.WriteRune(c)
		} else if isLetter(c) || isDigit(c) {
			cp.WriteByte(byte(c))
		} else {
			break
		}
		c = l.getr()
	}

	cp = nil
	l.ungetr(c)

	name := lexbuf.Bytes()

	if len(name) >= 2 {
		if tok, ok := keywords[string(name)]; ok {
			if Debug['x'] != 0 {
				fmt.Printf("lex: %s\n", lexname(tok))
			}
			switch tok {
			case LBREAK, LCONTINUE, LFALL, LRETURN:
				l.nlsemi = true
			}
			l.tok = tok
			return
		}
	}

	s := LookupBytes(name)
	if Debug['x'] != 0 {
		fmt.Printf("lex: ident %s\n", s)
	}
	l.sym_ = s
	l.nlsemi = true
	l.tok = LNAME
}

var keywords = map[string]int32{
	"break":       LBREAK,
	"case":        LCASE,
	"chan":        LCHAN,
	"const":       LCONST,
	"continue":    LCONTINUE,
	"default":     LDEFAULT,
	"defer":       LDEFER,
	"else":        LELSE,
	"fallthrough": LFALL,
	"for":         LFOR,
	"func":        LFUNC,
	"go":          LGO,
	"goto":        LGOTO,
	"if":          LIF,
	"import":      LIMPORT,
	"interface":   LINTERFACE,
	"map":         LMAP,
	"package":     LPACKAGE,
	"range":       LRANGE,
	"return":      LRETURN,
	"select":      LSELECT,
	"struct":      LSTRUCT,
	"switch":      LSWITCH,
	"type":        LTYPE,
	"var":         LVAR,

	// 💩
	"notwithstanding":      LIGNORE,
	"thetruthofthematter":  LIGNORE,
	"despiteallobjections": LIGNORE,
	"whereas":              LIGNORE,
	"insofaras":            LIGNORE,
}

func (l *lexer) number(c rune) {
	// TODO(gri) this can be done nicely with fewer or even without labels

	var str string
	cp := &lexbuf
	cp.Reset()

	if c != '.' {
		if c != '0' {
			for isDigit(c) {
				cp.WriteByte(byte(c))
				c = l.getr()
			}
			if c == '.' {
				goto casedot
			}
			if c == 'e' || c == 'E' || c == 'p' || c == 'P' {
				goto caseep
			}
			if c == 'i' {
				goto casei
			}
			goto ncu
		}

		// c == 0
		cp.WriteByte('0')
		c = l.getr()
		if c == 'x' || c == 'X' {
			cp.WriteByte(byte(c))
			c = l.getr()
			for isDigit(c) || 'a' <= c && c <= 'f' || 'A' <= c && c <= 'F' {
				cp.WriteByte(byte(c))
				c = l.getr()
			}
			if lexbuf.Len() == 2 {
				Yyerror("malformed hex constant")
			}
			if c == 'p' {
				goto caseep
			}
			goto ncu
		}

		if c == 'p' { // 0p begins floating point zero
			goto caseep
		}

		has8or9 := false
		for isDigit(c) {
			if c > '7' {
				has8or9 = true
			}
			cp.WriteByte(byte(c))
			c = l.getr()
		}
		if c == '.' {
			goto casedot
		}
		if c == 'e' || c == 'E' {
			goto caseep
		}
		if c == 'i' {
			goto casei
		}
		if has8or9 {
			Yyerror("malformed octal constant")
		}
		goto ncu
	}

casedot:
	// fraction
	// c == '.'
	cp.WriteByte('.')
	c = l.getr()
	for isDigit(c) {
		cp.WriteByte(byte(c))
		c = l.getr()
	}
	if c == 'i' {
		goto casei
	}
	if c != 'e' && c != 'E' {
		goto caseout
	}
	// base-2-exponents (p or P) don't appear in numbers
	// with fractions - ok to not test for 'p' or 'P'
	// above

caseep:
	// exponent
	if importpkg == nil && (c == 'p' || c == 'P') {
		// <mantissa>p<base-2-exponent> is allowed in .a/.o imports,
		// but not in .go sources.  See #9036.
		Yyerror("malformed floating point constant")
	}
	cp.WriteByte(byte(c))
	c = l.getr()
	if c == '+' || c == '-' {
		cp.WriteByte(byte(c))
		c = l.getr()
	}

	if !isDigit(c) {
		Yyerror("malformed floating point constant exponent")
	}
	for isDigit(c) {
		cp.WriteByte(byte(c))
		c = l.getr()
	}

	if c != 'i' {
		goto caseout
	}

casei:
	// imaginary constant
	cp = nil

	str = lexbuf.String()
	l.val.U = new(Mpcplx)
	Mpmovecflt(&l.val.U.(*Mpcplx).Real, 0.0)
	mpatoflt(&l.val.U.(*Mpcplx).Imag, str)
	if l.val.U.(*Mpcplx).Imag.Val.IsInf() {
		Yyerror("overflow in imaginary constant")
		Mpmovecflt(&l.val.U.(*Mpcplx).Imag, 0.0)
	}

	if Debug['x'] != 0 {
		fmt.Printf("lex: imaginary literal\n")
	}
	goto done

caseout:
	cp = nil
	l.ungetr(c)

	str = lexbuf.String()
	l.val.U = newMpflt()
	mpatoflt(l.val.U.(*Mpflt), str)
	if l.val.U.(*Mpflt).Val.IsInf() {
		Yyerror("overflow in float constant")
		Mpmovecflt(l.val.U.(*Mpflt), 0.0)
	}

	if Debug['x'] != 0 {
		fmt.Printf("lex: floating literal\n")
	}
	goto done

ncu:
	cp = nil
	l.ungetr(c)

	str = lexbuf.String()
	l.val.U = new(Mpint)
	mpatofix(l.val.U.(*Mpint), str)
	if l.val.U.(*Mpint).Ovf {
		Yyerror("overflow in constant")
		Mpmovecfix(l.val.U.(*Mpint), 0)
	}

	if Debug['x'] != 0 {
		fmt.Printf("lex: integer literal\n")
	}

done:
	litbuf = "literal " + str
	l.nlsemi = true
	l.tok = LLITERAL
}

func (l *lexer) stdString() {
	lexbuf.Reset()
	lexbuf.WriteString(`"<string>"`)

	cp := &strbuf
	cp.Reset()

	for {
		r, b, ok := l.onechar('"')
		if !ok {
			break
		}
		if r == 0 {
			cp.WriteByte(b)
		} else {
			cp.WriteRune(r)
		}
	}

	l.val.U = internString(cp.Bytes())
	if Debug['x'] != 0 {
		fmt.Printf("lex: string literal\n")
	}
	litbuf = "string literal"
	l.nlsemi = true
	l.tok = LLITERAL
}

func (l *lexer) rawString() {
	lexbuf.Reset()
	lexbuf.WriteString("`<string>`")

	cp := &strbuf
	cp.Reset()

	for {
		c := l.getr()
		if c == '\r' {
			continue
		}
		if c == EOF {
			Yyerror("eof in string")
			break
		}
		if c == '`' {
			break
		}
		cp.WriteRune(c)
	}

	l.val.U = internString(cp.Bytes())
	if Debug['x'] != 0 {
		fmt.Printf("lex: string literal\n")
	}
	litbuf = "string literal"
	l.nlsemi = true
	l.tok = LLITERAL
}

func (l *lexer) rune() {
	r, b, ok := l.onechar('\'')
	if !ok {
		Yyerror("empty character literal or unescaped ' in character literal")
		r = '\''
	}
	if r == 0 {
		r = rune(b)
	}

	if c := l.getr(); c != '\'' {
		Yyerror("missing '")
		l.ungetr(c)
	}

	x := new(Mpint)
	l.val.U = x
	Mpmovecfix(x, int64(r))
	x.Rune = true
	if Debug['x'] != 0 {
		fmt.Printf("lex: codepoint literal\n")
	}
	litbuf = "rune literal"
	l.nlsemi = true
	l.tok = LLITERAL
}

var internedStrings = map[string]string{}

func internString(b []byte) string {
	s, ok := internedStrings[string(b)] // string(b) here doesn't allocate
	if !ok {
		s = string(b)
		internedStrings[s] = s
	}
	return s
}

func more(pp *string) bool {
	p := *pp
	for p != "" && isSpace(rune(p[0])) {
		p = p[1:]
	}
	*pp = p
	return p != ""
}

// read and interpret syntax that looks like
// //line parse.y:15
// as a discontinuity in sequential line numbers.
// the next line of input comes from parse.y:15
func (l *lexer) getlinepragma() rune {
	c := l.getr()
	if c == 'g' { // check for //go: directive
		cp := &lexbuf
		cp.Reset()
		cp.WriteByte('g') // already read
		for {
			c = l.getr()
			if c == EOF || c >= utf8.RuneSelf {
				return c
			}
			if c == '\n' {
				break
			}
			cp.WriteByte(byte(c))
		}
		cp = nil

		text := strings.TrimSuffix(lexbuf.String(), "\r")

		if strings.HasPrefix(text, "go:cgo_") {
			pragcgo(text)
		}

		verb := text
		if i := strings.Index(text, " "); i >= 0 {
			verb = verb[:i]
		}

		switch verb {
		case "go:linkname":
			if !imported_unsafe {
				Yyerror("//go:linkname only allowed in Go files that import \"unsafe\"")
			}
			f := strings.Fields(text)
			if len(f) != 3 {
				Yyerror("usage: //go:linkname localname linkname")
				break
			}
			Lookup(f[1]).Linkname = f[2]
		case "go:nointerface":
			if obj.Fieldtrack_enabled != 0 {
				l.pragma |= Nointerface
			}
		case "go:noescape":
			l.pragma |= Noescape
		case "go:norace":
			l.pragma |= Norace
		case "go:nosplit":
			l.pragma |= Nosplit
		case "go:noinline":
			l.pragma |= Noinline
		case "go:systemstack":
			if compiling_runtime == 0 {
				Yyerror("//go:systemstack only allowed in runtime")
			}
			l.pragma |= Systemstack
		case "go:nowritebarrier":
			if compiling_runtime == 0 {
				Yyerror("//go:nowritebarrier only allowed in runtime")
			}
			l.pragma |= Nowritebarrier
		case "go:nowritebarrierrec":
			if compiling_runtime == 0 {
				Yyerror("//go:nowritebarrierrec only allowed in runtime")
			}
			l.pragma |= Nowritebarrierrec | Nowritebarrier // implies Nowritebarrier
		}
		return c
	}

	// check for //line directive
	if c != 'l' {
		return c
	}
	for i := 1; i < 5; i++ {
		c = l.getr()
		if c != rune("line "[i]) {
			return c
		}
	}

	cp := &lexbuf
	cp.Reset()
	linep := 0
	for {
		c = l.getr()
		if c == EOF {
			return c
		}
		if c == '\n' {
			break
		}
		if c == ' ' {
			continue
		}
		if c == ':' {
			linep = cp.Len() + 1
		}
		cp.WriteByte(byte(c))
	}
	cp = nil

	if linep == 0 {
		return c
	}
	text := strings.TrimSuffix(lexbuf.String(), "\r")
	n, err := strconv.Atoi(text[linep:])
	if err != nil {
		return c // todo: make this an error instead? it is almost certainly a bug.
	}
	if n > 1e8 {
		Yyerror("line number out of range")
		errorexit()
	}
	if n <= 0 {
		return c
	}

	linehistupdate(text[:linep-1], n)
	return c
}

func getimpsym(pp *string) string {
	more(pp) // skip spaces
	p := *pp
	if p == "" || p[0] == '"' {
		return ""
	}
	i := 0
	for i < len(p) && !isSpace(rune(p[i])) && p[i] != '"' {
		i++
	}
	sym := p[:i]
	*pp = p[i:]
	return sym
}

func getquoted(pp *string) (string, bool) {
	more(pp) // skip spaces
	p := *pp
	if p == "" || p[0] != '"' {
		return "", false
	}
	p = p[1:]
	i := strings.Index(p, `"`)
	if i < 0 {
		return "", false
	}
	*pp = p[i+1:]
	return p[:i], true
}

// Copied nearly verbatim from the C compiler's #pragma parser.
// TODO: Rewrite more cleanly once the compiler is written in Go.
func pragcgo(text string) {
	var q string

	if i := strings.Index(text, " "); i >= 0 {
		text, q = text[:i], text[i:]
	}

	verb := text[3:] // skip "go:"

	if verb == "cgo_dynamic_linker" || verb == "dynlinker" {
		p, ok := getquoted(&q)
		if !ok {
			Yyerror("usage: //go:cgo_dynamic_linker \"path\"")
			return
		}
		pragcgobuf += fmt.Sprintf("cgo_dynamic_linker %v\n", plan9quote(p))
		return

	}

	if verb == "dynexport" {
		verb = "cgo_export_dynamic"
	}
	if verb == "cgo_export_static" || verb == "cgo_export_dynamic" {
		local := getimpsym(&q)
		var remote string
		if local == "" {
			goto err2
		}
		if !more(&q) {
			pragcgobuf += fmt.Sprintf("%s %v\n", verb, plan9quote(local))
			return
		}

		remote = getimpsym(&q)
		if remote == "" {
			goto err2
		}
		pragcgobuf += fmt.Sprintf("%s %v %v\n", verb, plan9quote(local), plan9quote(remote))
		return

	err2:
		Yyerror("usage: //go:%s local [remote]", verb)
		return
	}

	if verb == "cgo_import_dynamic" || verb == "dynimport" {
		var ok bool
		local := getimpsym(&q)
		var p string
		var remote string
		if local == "" {
			goto err3
		}
		if !more(&q) {
			pragcgobuf += fmt.Sprintf("cgo_import_dynamic %v\n", plan9quote(local))
			return
		}

		remote = getimpsym(&q)
		if remote == "" {
			goto err3
		}
		if !more(&q) {
			pragcgobuf += fmt.Sprintf("cgo_import_dynamic %v %v\n", plan9quote(local), plan9quote(remote))
			return
		}

		p, ok = getquoted(&q)
		if !ok {
			goto err3
		}
		pragcgobuf += fmt.Sprintf("cgo_import_dynamic %v %v %v\n", plan9quote(local), plan9quote(remote), plan9quote(p))
		return

	err3:
		Yyerror("usage: //go:cgo_import_dynamic local [remote [\"library\"]]")
		return
	}

	if verb == "cgo_import_static" {
		local := getimpsym(&q)
		if local == "" || more(&q) {
			Yyerror("usage: //go:cgo_import_static local")
			return
		}
		pragcgobuf += fmt.Sprintf("cgo_import_static %v\n", plan9quote(local))
		return

	}

	if verb == "cgo_ldflag" {
		p, ok := getquoted(&q)
		if !ok {
			Yyerror("usage: //go:cgo_ldflag \"arg\"")
			return
		}
		pragcgobuf += fmt.Sprintf("cgo_ldflag %v\n", plan9quote(p))
		return

	}
}

func (l *lexer) getr() rune {
	// unread rune != 0 available
	if r := l.peekr1; r != 0 {
		l.peekr1 = l.peekr2
		l.peekr2 = 0
		if r == '\n' && importpkg == nil {
			lexlineno++
		}
		return r
	}

redo:
	// common case: 7bit ASCII
	c := obj.Bgetc(l.bin)
	if c < utf8.RuneSelf {
		if c == 0 {
			yyerrorl(int(lexlineno), "illegal NUL byte")
			return 0
		}
		if c == '\n' && importpkg == nil {
			lexlineno++
		}
		return rune(c)
	}
	// c >= utf8.RuneSelf

	// uncommon case: non-ASCII
	var buf [utf8.UTFMax]byte
	buf[0] = byte(c)
	buf[1] = byte(obj.Bgetc(l.bin))
	i := 2
	for ; i < len(buf) && !utf8.FullRune(buf[:i]); i++ {
		buf[i] = byte(obj.Bgetc(l.bin))
	}

	r, w := utf8.DecodeRune(buf[:i])
	if r == utf8.RuneError && w == 1 {
		// The string conversion here makes a copy for passing
		// to fmt.Printf, so that buf itself does not escape and
		// can be allocated on the stack.
		yyerrorl(int(lexlineno), "illegal UTF-8 sequence % x", string(buf[:i]))
	}

	if r == BOM {
		yyerrorl(int(lexlineno), "Unicode (UTF-8) BOM in middle of file")
		goto redo
	}

	return r
}

func (l *lexer) ungetr(r rune) {
	l.peekr2 = l.peekr1
	l.peekr1 = r
	if r == '\n' && importpkg == nil {
		lexlineno--
	}
}

// onechar lexes a single character within a rune or interpreted string literal,
// handling escape sequences as necessary.
func (l *lexer) onechar(quote rune) (r rune, b byte, ok bool) {
	c := l.getr()
	switch c {
	case EOF:
		Yyerror("eof in string")
		l.ungetr(EOF)
		return

	case '\n':
		Yyerror("newline in string")
		l.ungetr('\n')
		return

	case '\\':
		break

	case quote:
		return

	default:
		return c, 0, true
	}

	c = l.getr()
	switch c {
	case 'x':
		return 0, byte(l.hexchar(2)), true

	case 'u':
		return l.unichar(4), 0, true

	case 'U':
		return l.unichar(8), 0, true

	case '0', '1', '2', '3', '4', '5', '6', '7':
		x := c - '0'
		for i := 2; i > 0; i-- {
			c = l.getr()
			if c >= '0' && c <= '7' {
				x = x*8 + c - '0'
				continue
			}

			Yyerror("non-octal character in escape sequence: %c", c)
			l.ungetr(c)
		}

		if x > 255 {
			Yyerror("octal escape value > 255: %d", x)
		}

		return 0, byte(x), true

	case 'a':
		c = '\a'
	case 'b':
		c = '\b'
	case 'f':
		c = '\f'
	case 'n':
		c = '\n'
	case 'r':
		c = '\r'
	case 't':
		c = '\t'
	case 'v':
		c = '\v'
	case '\\':
		c = '\\'

	default:
		if c != quote {
			Yyerror("unknown escape sequence: %c", c)
		}
	}

	return c, 0, true
}

func (l *lexer) unichar(n int) rune {
	x := l.hexchar(n)
	if x > utf8.MaxRune || 0xd800 <= x && x < 0xe000 {
		Yyerror("invalid Unicode code point in escape sequence: %#x", x)
		x = utf8.RuneError
	}
	return rune(x)
}

func (l *lexer) hexchar(n int) uint32 {
	var x uint32

	for ; n > 0; n-- {
		var d uint32
		switch c := l.getr(); {
		case isDigit(c):
			d = uint32(c - '0')
		case 'a' <= c && c <= 'f':
			d = uint32(c - 'a' + 10)
		case 'A' <= c && c <= 'F':
			d = uint32(c - 'A' + 10)
		default:
			Yyerror("non-hex character in escape sequence: %c", c)
			l.ungetr(c)
			return x
		}
		x = x*16 + d
	}

	return x
}

var basicTypes = [...]struct {
	name  string
	etype EType
}{
	{"int8", TINT8},
	{"int16", TINT16},
	{"int32", TINT32},
	{"int64", TINT64},
	{"uint8", TUINT8},
	{"uint16", TUINT16},
	{"uint32", TUINT32},
	{"uint64", TUINT64},
	{"float32", TFLOAT32},
	{"float64", TFLOAT64},
	{"complex64", TCOMPLEX64},
	{"complex128", TCOMPLEX128},
	{"bool", TBOOL},
	{"string", TSTRING},
	{"any", TANY},
}

var builtinFuncs = [...]struct {
	name string
	op   Op
}{
	{"append", OAPPEND},
	{"cap", OCAP},
	{"close", OCLOSE},
	{"complex", OCOMPLEX},
	{"copy", OCOPY},
	{"delete", ODELETE},
	{"imag", OIMAG},
	{"len", OLEN},
	{"make", OMAKE},
	{"new", ONEW},
	{"panic", OPANIC},
	{"print", OPRINT},
	{"println", OPRINTN},
	{"real", OREAL},
	{"recover", ORECOVER},
}

// lexinit initializes known symbols and the basic types.
func lexinit() {
	for _, s := range basicTypes {
		etype := s.etype
		if int(etype) >= len(Types) {
			Fatalf("lexinit: %s bad etype", s.name)
		}
		s2 := Pkglookup(s.name, builtinpkg)
		t := Types[etype]
		if t == nil {
			t = typ(etype)
			t.Sym = s2
			if etype != TANY && etype != TSTRING {
				dowidth(t)
			}
			Types[etype] = t
		}
		s2.Def = typenod(t)
		s2.Def.Name = new(Name)
	}

	for _, s := range builtinFuncs {
		// TODO(marvin): Fix Node.EType type union.
		s2 := Pkglookup(s.name, builtinpkg)
		s2.Def = Nod(ONAME, nil, nil)
		s2.Def.Sym = s2
		s2.Def.Etype = EType(s.op)
	}

	// logically, the type of a string literal.
	// types[TSTRING] is the named type string
	// (the type of x in var x string or var x = "hello").
	// this is the ideal form
	// (the type of x in const x = "hello").
	idealstring = typ(TSTRING)

	idealbool = typ(TBOOL)

	s := Pkglookup("true", builtinpkg)
	s.Def = Nodbool(true)
	s.Def.Sym = Lookup("true")
	s.Def.Name = new(Name)
	s.Def.Type = idealbool

	s = Pkglookup("false", builtinpkg)
	s.Def = Nodbool(false)
	s.Def.Sym = Lookup("false")
	s.Def.Name = new(Name)
	s.Def.Type = idealbool

	s = Lookup("_")
	s.Block = -100
	s.Def = Nod(ONAME, nil, nil)
	s.Def.Sym = s
	Types[TBLANK] = typ(TBLANK)
	s.Def.Type = Types[TBLANK]
	nblank = s.Def

	s = Pkglookup("_", builtinpkg)
	s.Block = -100
	s.Def = Nod(ONAME, nil, nil)
	s.Def.Sym = s
	Types[TBLANK] = typ(TBLANK)
	s.Def.Type = Types[TBLANK]

	Types[TNIL] = typ(TNIL)
	s = Pkglookup("nil", builtinpkg)
	var v Val
	v.U = new(NilVal)
	s.Def = nodlit(v)
	s.Def.Sym = s
	s.Def.Name = new(Name)

	s = Pkglookup("iota", builtinpkg)
	s.Def = Nod(OIOTA, nil, nil)
	s.Def.Sym = s
	s.Def.Name = new(Name)
}

func lexinit1() {
	// t = interface { Error() string }
	rcvr := typ(TSTRUCT)

	rcvr.Type = typ(TFIELD)
	rcvr.Type.Type = Ptrto(typ(TSTRUCT))
	rcvr.Funarg = true
	in := typ(TSTRUCT)
	in.Funarg = true
	out := typ(TSTRUCT)
	out.Type = typ(TFIELD)
	out.Type.Type = Types[TSTRING]
	out.Funarg = true
	f := typ(TFUNC)
	*getthis(f) = rcvr
	*Getoutarg(f) = out
	*getinarg(f) = in
	f.Thistuple = 1
	f.Intuple = 0
	f.Outnamed = false
	f.Outtuple = 1
	t := typ(TINTER)
	t.Type = typ(TFIELD)
	t.Type.Sym = Lookup("Error")
	t.Type.Type = f

	// error type
	s := Pkglookup("error", builtinpkg)
	errortype = t
	errortype.Sym = s
	s.Def = typenod(errortype)

	// byte alias
	s = Pkglookup("byte", builtinpkg)
	bytetype = typ(TUINT8)
	bytetype.Sym = s
	s.Def = typenod(bytetype)
	s.Def.Name = new(Name)

	// rune alias
	s = Pkglookup("rune", builtinpkg)
	runetype = typ(TINT32)
	runetype.Sym = s
	s.Def = typenod(runetype)
	s.Def.Name = new(Name)

	// backend-specific builtin types (e.g. int).
	for i := range Thearch.Typedefs {
		s := Pkglookup(Thearch.Typedefs[i].Name, builtinpkg)
		s.Def = typenod(Types[Thearch.Typedefs[i].Etype])
		s.Def.Name = new(Name)
		s.Origpkg = builtinpkg
	}
}

func lexfini() {
	for _, s := range builtinpkg.Syms {
		if s.Def == nil {
			continue
		}
		s1 := Lookup(s.Name)
		if s1.Def != nil {
			continue
		}

		s1.Def = s.Def
		s1.Block = s.Block
	}

	nodfp = Nod(ONAME, nil, nil)
	nodfp.Type = Types[TINT32]
	nodfp.Xoffset = 0
	nodfp.Class = PPARAM
	nodfp.Sym = Lookup(".fp")
}

var lexn = map[rune]string{
	LANDAND:    "ANDAND",
	LANDNOT:    "ANDNOT",
	LASOP:      "ASOP",
	LBREAK:     "BREAK",
	LCASE:      "CASE",
	LCHAN:      "CHAN",
	LCOLAS:     "COLAS",
	LCOMM:      "<-",
	LCONST:     "CONST",
	LCONTINUE:  "CONTINUE",
	LDDD:       "...",
	LDEFAULT:   "DEFAULT",
	LDEFER:     "DEFER",
	LELSE:      "ELSE",
	LEQ:        "EQ",
	LFALL:      "FALL",
	LFOR:       "FOR",
	LFUNC:      "FUNC",
	LGE:        "GE",
	LGO:        "GO",
	LGOTO:      "GOTO",
	LGT:        "GT",
	LIF:        "IF",
	LIMPORT:    "IMPORT",
	LINCOP:     "INCOP",
	LINTERFACE: "INTERFACE",
	LLE:        "LE",
	LLITERAL:   "LITERAL",
	LLSH:       "LSH",
	LLT:        "LT",
	LMAP:       "MAP",
	LNAME:      "NAME",
	LNE:        "NE",
	LOROR:      "OROR",
	LPACKAGE:   "PACKAGE",
	LRANGE:     "RANGE",
	LRETURN:    "RETURN",
	LRSH:       "RSH",
	LSELECT:    "SELECT",
	LSTRUCT:    "STRUCT",
	LSWITCH:    "SWITCH",
	LTYPE:      "TYPE",
	LVAR:       "VAR",
}

func lexname(lex rune) string {
	if s, ok := lexn[lex]; ok {
		return s
	}
	return fmt.Sprintf("LEX-%d", lex)
}

func pkgnotused(lineno int, path string, name string) {
	// If the package was imported with a name other than the final
	// import path element, show it explicitly in the error message.
	// Note that this handles both renamed imports and imports of
	// packages containing unconventional package declarations.
	// Note that this uses / always, even on Windows, because Go import
	// paths always use forward slashes.
	elem := path
	if i := strings.LastIndex(elem, "/"); i >= 0 {
		elem = elem[i+1:]
	}
	if name == "" || elem == name {
		yyerrorl(int(lineno), "imported and not used: %q", path)
	} else {
		yyerrorl(int(lineno), "imported and not used: %q as %s", path, name)
	}
}

func mkpackage(pkgname string) {
	if localpkg.Name == "" {
		if pkgname == "_" {
			Yyerror("invalid package name _")
		}
		localpkg.Name = pkgname
	} else {
		if pkgname != localpkg.Name {
			Yyerror("package %s; expected %s", pkgname, localpkg.Name)
		}
		for _, s := range localpkg.Syms {
			if s.Def == nil {
				continue
			}
			if s.Def.Op == OPACK {
				// throw away top-level package name leftover
				// from previous file.
				// leave s->block set to cause redeclaration
				// errors if a conflicting top-level name is
				// introduced by a different file.
				if !s.Def.Used && nsyntaxerrors == 0 {
					pkgnotused(int(s.Def.Lineno), s.Def.Name.Pkg.Path, s.Name)
				}
				s.Def = nil
				continue
			}

			if s.Def.Sym != s {
				// throw away top-level name left over
				// from previous import . "x"
				if s.Def.Name != nil && s.Def.Name.Pack != nil && !s.Def.Name.Pack.Used && nsyntaxerrors == 0 {
					pkgnotused(int(s.Def.Name.Pack.Lineno), s.Def.Name.Pack.Name.Pkg.Path, "")
					s.Def.Name.Pack.Used = true
				}

				s.Def = nil
				continue
			}
		}
	}

	if outfile == "" {
		p := infile
		if i := strings.LastIndex(p, "/"); i >= 0 {
			p = p[i+1:]
		}
		if Ctxt.Windows != 0 {
			if i := strings.LastIndex(p, `\`); i >= 0 {
				p = p[i+1:]
			}
		}
		if i := strings.LastIndex(p, "."); i >= 0 {
			p = p[:i]
		}
		suffix := ".o"
		if writearchive > 0 {
			suffix = ".a"
		}
		outfile = p + suffix
	}
}<|MERGE_RESOLUTION|>--- conflicted
+++ resolved
@@ -7,11 +7,7 @@
 package gc
 
 import (
-<<<<<<< HEAD
-	"bytes"
 	"cmd/compile/internal/ssa"
-=======
->>>>>>> 71cc445c
 	"cmd/internal/obj"
 	"flag"
 	"fmt"
